--- conflicted
+++ resolved
@@ -2,15 +2,10 @@
 use serde::{de, Deserialize, Deserializer, Serialize, Serializer};
 use sha2::{Digest, Sha256};
 use std::collections::BTreeMap;
-<<<<<<< HEAD
-use std::{fmt, io};
-use std::fs::File;
-use std::io::{BufRead, BufReader, Read};
-=======
 use std::error::Error;
 use std::fmt;
+use std::fs::File;
 use std::io::{self, BufRead, BufReader, Read};
->>>>>>> 3be9b726
 use std::str::FromStr;
 
 pub use std::net::SocketAddr;
@@ -47,34 +42,11 @@
         Self(rand::thread_rng().gen())
     }
 
-<<<<<<< HEAD
-    /// Creating hash value from string, passing to buffer_hash method
-    pub fn hash(data: impl AsRef<str>) -> io::Result<Self> {
-        DhtAddr::buffer_hash(data.as_ref().as_bytes())
-    }
-
-    /// Creating SHA256 hash for local dit files with buffer slicing
-    pub fn buffer_hash (file: impl Read) -> io::Result<Self> {
-        const BUFFER_SIZE: usize = 512;
-        let mut reader = BufReader::with_capacity(BUFFER_SIZE, file);
-        let mut hasher = Sha256::new();
-        loop {
-            let mut buffer = reader.fill_buf()?;
-            hasher.update(buffer);
-            let length = buffer.len();
-            if buffer.is_empty() {
-                break;
-            }
-            reader.consume(length);
-        }
-        Ok(Self(hasher.finalize().into()))
-=======
     /// Creates a `DhtAddr` by hashing an in-memory buffer.
     pub fn hash(data: impl AsRef<[u8]>) -> Self {
         let mut hasher = Sha256::new();
         hasher.update(data.as_ref());
         Self(hasher.finalize().into())
->>>>>>> 3be9b726
     }
 
     /// Creates a `DhtAddr` by hashing a stream of data.
@@ -330,11 +302,7 @@
 
     #[test]
     fn dht_addr_hash() {
-<<<<<<< HEAD
-        let addr = DhtAddr::buffer_hash(&b"hello"[..]).unwrap();
-=======
         let addr = DhtAddr::hash("hello");
->>>>>>> 3be9b726
         assert_eq!(
             format!("{addr}"),
             "2cf24dba5fb0a30e26e83b2ac5b9e29e1b161e5c1fa7425e73043362938b9824",
